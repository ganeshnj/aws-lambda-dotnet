--- conflicted
+++ resolved
@@ -4,13 +4,10 @@
 
   <PropertyGroup>
     <TargetFramework>netstandard2.0</TargetFramework>
-<<<<<<< HEAD
-    <VersionPrefix>1.2.0</VersionPrefix>
+    <VersionPrefix>1.3.0</VersionPrefix>
     <Description>Provides a bootstrap and Lambda Runtime API Client to help you to develop custom .NET Core Lambda Runtimes.</Description>
-=======
     <VersionPrefix>1.3.0</VersionPrefix>
     <Description>Provides a bootstrap and Lambda Runtime API Client to help you  to develop custom .NET Core Lambda Runtimes.</Description>
->>>>>>> b3bac253
     <AssemblyTitle>Amazon.Lambda.RuntimeSupport</AssemblyTitle>
     <AssemblyName>Amazon.Lambda.RuntimeSupport</AssemblyName>
     <PackageId>Amazon.Lambda.RuntimeSupport</PackageId>
