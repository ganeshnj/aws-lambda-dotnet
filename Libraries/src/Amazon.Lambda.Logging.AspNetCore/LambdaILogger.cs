﻿using Microsoft.Extensions.Logging.Abstractions.Internal;
using System;
using System.Collections.Generic;

namespace Microsoft.Extensions.Logging
<<<<<<< HEAD
{
    internal class LambdaILogger : ILogger
    {
        // Private fields
        private readonly string _categoryName;
        private readonly LambdaLoggerOptions _options;


        internal IExternalScopeProvider ScopeProvider { get; set; }

        // Constructor
        public LambdaILogger(string categoryName, LambdaLoggerOptions options)
        {
            _categoryName = categoryName;
            _options = options;
        }

        // ILogger methods
        public IDisposable BeginScope<TState>(TState state) => ScopeProvider?.Push(state) ?? NullScope.Instance;

        public bool IsEnabled(LogLevel logLevel)
        {
            return (
                _options.Filter == null ||
                _options.Filter(_categoryName, logLevel));
        }

        public void Log<TState>(LogLevel logLevel, EventId eventId, TState state, Exception exception, Func<TState, Exception, string> formatter)
        {
            if (formatter == null)
            {
                throw new ArgumentNullException(nameof(formatter));
            }

            if (!IsEnabled(logLevel))
            {
                return;
            }

            // Format of the logged text, optional components are in {}
            //  {[LogLevel] }{ => Scopes : }{Category: }{EventId: }MessageText {Exception}{\n}

            var components = new List<string>(4);
            if (_options.IncludeLogLevel)
            {
                components.Add($"[{logLevel}]");
            }

            GetScopeInformation(components, multiLine: _options.IncludeNewline);

            if (_options.IncludeCategory)
            {
                components.Add($"{_categoryName}:");
            }
            if (_options.IncludeEventId)
            {
                components.Add($"[{eventId}]:");
            }

            var text = formatter.Invoke(state, exception);
            components.Add(text);

            if (_options.IncludeException)
            {
                components.Add($"{exception}");
            }
            if (_options.IncludeNewline)
            {
                components.Add(Environment.NewLine);
            }

            var finalText = string.Join(" ", components);
            Amazon.Lambda.Core.LambdaLogger.Log(finalText);
        }

        private void GetScopeInformation(List<string> logMessageComponents, bool multiLine)
        {
            var scopeProvider = ScopeProvider;
            if (scopeProvider != null)
            {
                var initialCount = logMessageComponents.Count;

                scopeProvider.ForEachScope((scope, list) =>
                {
                    list.Add(scope.ToString());
                }, (logMessageComponents));

                if (logMessageComponents.Count > initialCount)
                {
                    logMessageComponents.Add("=>");
                }
            }
        }
    }
=======
{
	internal class LambdaILogger : ILogger
	{
		// Private fields
		private readonly string _categoryName;
		private readonly LambdaLoggerOptions _options;


		internal IExternalScopeProvider ScopeProvider { get; set; }

		// Constructor
		public LambdaILogger(string categoryName, LambdaLoggerOptions options)
		{
			_categoryName = categoryName;
			_options = options;
		}

		// ILogger methods
		public IDisposable BeginScope<TState>(TState state) => ScopeProvider?.Push(state) ?? new NoOpDisposable();

		public bool IsEnabled(LogLevel logLevel)
		{
			return (
				_options.Filter == null ||
				_options.Filter(_categoryName, logLevel));
		}

		public void Log<TState>(LogLevel logLevel, EventId eventId, TState state, Exception exception, Func<TState, Exception, string> formatter)
		{
			if (formatter == null)
			{
				throw new ArgumentNullException(nameof(formatter));
			}

			if (!IsEnabled(logLevel))
			{
				return;
			}

			// Format of the logged text, optional components are in {}
			//  {[LogLevel] }{ => Scopes : }{Category: }{EventId: }MessageText {Exception}{\n}

			var components = new List<string>(4);
			if (_options.IncludeLogLevel)
			{
				components.Add($"[{logLevel}]");
			}

			GetScopeInformation(components);

			if (_options.IncludeCategory)
			{
				components.Add($"{_categoryName}:");
			}
			if (_options.IncludeEventId)
			{
				components.Add($"[{eventId}]:");
			}

			var text = formatter.Invoke(state, exception);
			components.Add(text);

			if (_options.IncludeException)
			{
				components.Add($"{exception}");
			}
			if (_options.IncludeNewline)
			{
				components.Add(Environment.NewLine);
			}

			var finalText = string.Join(" ", components);
			Amazon.Lambda.Core.LambdaLogger.Log(finalText);
		}

		private void GetScopeInformation(List<string> logMessageComponents)
		{
			var scopeProvider = ScopeProvider;

			if (_options.IncludeScopes && scopeProvider != null)
			{
				var initialCount = logMessageComponents.Count;

				scopeProvider.ForEachScope((scope, list) =>
				{
					list.Add(scope.ToString());
				}, (logMessageComponents));

				if (logMessageComponents.Count > initialCount)
				{
					logMessageComponents.Add("=>");
				}
			}
		}

		// Private classes	       
		private class NoOpDisposable : IDisposable
		{
			public void Dispose()
			{
			}
		}

	}
>>>>>>> 56f0cf97
}
<|MERGE_RESOLUTION|>--- conflicted
+++ resolved
@@ -1,104 +1,7 @@
-﻿using Microsoft.Extensions.Logging.Abstractions.Internal;
-using System;
-using System.Collections.Generic;
-
-namespace Microsoft.Extensions.Logging
-<<<<<<< HEAD
-{
-    internal class LambdaILogger : ILogger
-    {
-        // Private fields
-        private readonly string _categoryName;
-        private readonly LambdaLoggerOptions _options;
-
-
-        internal IExternalScopeProvider ScopeProvider { get; set; }
-
-        // Constructor
-        public LambdaILogger(string categoryName, LambdaLoggerOptions options)
-        {
-            _categoryName = categoryName;
-            _options = options;
-        }
-
-        // ILogger methods
-        public IDisposable BeginScope<TState>(TState state) => ScopeProvider?.Push(state) ?? NullScope.Instance;
-
-        public bool IsEnabled(LogLevel logLevel)
-        {
-            return (
-                _options.Filter == null ||
-                _options.Filter(_categoryName, logLevel));
-        }
-
-        public void Log<TState>(LogLevel logLevel, EventId eventId, TState state, Exception exception, Func<TState, Exception, string> formatter)
-        {
-            if (formatter == null)
-            {
-                throw new ArgumentNullException(nameof(formatter));
-            }
-
-            if (!IsEnabled(logLevel))
-            {
-                return;
-            }
-
-            // Format of the logged text, optional components are in {}
-            //  {[LogLevel] }{ => Scopes : }{Category: }{EventId: }MessageText {Exception}{\n}
-
-            var components = new List<string>(4);
-            if (_options.IncludeLogLevel)
-            {
-                components.Add($"[{logLevel}]");
-            }
-
-            GetScopeInformation(components, multiLine: _options.IncludeNewline);
-
-            if (_options.IncludeCategory)
-            {
-                components.Add($"{_categoryName}:");
-            }
-            if (_options.IncludeEventId)
-            {
-                components.Add($"[{eventId}]:");
-            }
-
-            var text = formatter.Invoke(state, exception);
-            components.Add(text);
-
-            if (_options.IncludeException)
-            {
-                components.Add($"{exception}");
-            }
-            if (_options.IncludeNewline)
-            {
-                components.Add(Environment.NewLine);
-            }
-
-            var finalText = string.Join(" ", components);
-            Amazon.Lambda.Core.LambdaLogger.Log(finalText);
-        }
-
-        private void GetScopeInformation(List<string> logMessageComponents, bool multiLine)
-        {
-            var scopeProvider = ScopeProvider;
-            if (scopeProvider != null)
-            {
-                var initialCount = logMessageComponents.Count;
-
-                scopeProvider.ForEachScope((scope, list) =>
-                {
-                    list.Add(scope.ToString());
-                }, (logMessageComponents));
-
-                if (logMessageComponents.Count > initialCount)
-                {
-                    logMessageComponents.Add("=>");
-                }
-            }
-        }
-    }
-=======
+﻿using System;
+using System.Collections.Generic;
+
+namespace Microsoft.Extensions.Logging
 {
 	internal class LambdaILogger : ILogger
 	{
@@ -200,8 +103,7 @@
 			public void Dispose()
 			{
 			}
-		}
+		}
 
-	}
->>>>>>> 56f0cf97
-}
+	}
+}