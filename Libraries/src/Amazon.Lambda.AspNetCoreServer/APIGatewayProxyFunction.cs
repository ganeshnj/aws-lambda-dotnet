--- conflicted
+++ resolved
@@ -68,24 +68,11 @@
         ILambdaSerializer _serializer = new Amazon.Lambda.Serialization.Json.JsonSerializer();
 
         /// <summary>
-<<<<<<< HEAD
-        /// If true the request JSON coming from API Gateway will be logged. This is used to help debugging and not meant to be enabled for production.
-        /// </summary>
-        public bool EnableRequestLogging { get; set; }
-        /// <summary>
-        /// If true the response JSON coming sent to API Gateway will be logged. This is used to help debugging and not meant to be enabled for production.
-        /// </summary>
-        public bool EnableResponseLogging { get; set; }
-
-
-        /// <summary>
         /// Defines the default treatment of response content.
         /// </summary>
         public ResponseContentEncoding DefaultResponseContentEncoding { get; set; } = ResponseContentEncoding.Default;
 
         /// <summary>
-=======
->>>>>>> 865700f9
         /// Default constructor that AWS Lambda will invoke.
         /// </summary>
         protected APIGatewayProxyFunction()
@@ -128,21 +115,7 @@
         /// <returns></returns>
         public virtual async Task<APIGatewayProxyResponse> FunctionHandlerAsync(APIGatewayProxyRequest request, ILambdaContext lambdaContext)
         {
-<<<<<<< HEAD
-            if (this.EnableRequestLogging)
-            {
-                StreamReader reader = new StreamReader(requestStream);
-                string json = reader.ReadToEnd();
-                lambdaContext.Logger.LogLine(json);
-                requestStream.Position = 0;
-            }
-
-            var request = this._serializer.Deserialize<APIGatewayProxyRequest>(requestStream);
-
             lambdaContext.Logger.LogLine($"Incoming {request.HttpMethod} requests to {request.Path}");
-=======
-            lambdaContext.Logger.Log($"Incoming {request.HttpMethod} requests to {request.Path}");
->>>>>>> 865700f9
             InvokeFeatures features = new InvokeFeatures();
             MarshallRequest(features, request);
             var context = this.CreateContext(features);
