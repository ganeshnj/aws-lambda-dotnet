--- conflicted
+++ resolved
@@ -64,13 +64,8 @@
                 requestFeatures.Method = lambdaRequest.HttpMethod;
                 requestFeatures.Path = Utilities.DecodeResourcePath(lambdaRequest.Path);
 
-<<<<<<< HEAD
-                requestFeatures.QueryString = Utilities.CreateQueryStringParamaters(
+                requestFeatures.QueryString = Utilities.CreateQueryStringParameters(
                     lambdaRequest.QueryStringParameters, lambdaRequest.MultiValueQueryStringParameters, false);
-=======
-                requestFeatures.QueryString = Utilities.CreateQueryStringParameters(
-                    lambdaRequest.QueryStringParameters, lambdaRequest.MultiValueQueryStringParameters);
->>>>>>> f4173a1b
 
                 Utilities.SetHeadersCollection(requestFeatures.Headers, lambdaRequest.Headers, lambdaRequest.MultiValueHeaders);
 
